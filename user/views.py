from rest_framework.views import APIView
from rest_framework import status, permissions
from rest_framework.response import Response
from rest_framework_simplejwt.views import TokenObtainPairView
from user.serializers import (
    UserSerializer,
    MyTokenObtainSerializer,
    UserSignOutSerializer,
    UserEditSerializer,
    ProfileSerializer,
    ProfileEditSerializer,
)
from user.permissions import SignOutAuthenticatedOnly, IsMeOrReadOnly
from rest_framework.generics import get_object_or_404
from user.models import User, Profile
<<<<<<< HEAD
from article.serializers import ArticleSerializer
=======
from django.db.models.query_utils import Q
>>>>>>> 3250bdc4


# Create the_userr views here.
class UserSignUpAndOutView(APIView):
    """
    사용자가 회원가입 하거나 회원 탈퇴를 하기 위한 APIView이다.
    Post(가입)와 Delete(탈퇴) 요청만 받음.
    """

    permission_classes = (SignOutAuthenticatedOnly,)

    def post(self, request):
        """
        회원가입을 위해선 username, email, password, password2를 입력받아야한다.
        상태코드 201 / 생성된 유저 정보(username,email)반환
        옳지 않은 입력(필수 입력 필드 빼먹거나 비밀번호 불일치)일 시 400 / error 반환
        """
        serialized = UserSerializer(data=request.data)
        if serialized.is_valid():
            serialized.save()
            return Response(serialized.data, status=status.HTTP_201_CREATED)
        return Response(serialized.errors, status=status.HTTP_400_BAD_REQUEST)

    def put(self, request):
        """
        회원탈퇴를 위해 passoword를 입력받아 현재 로그인 중인 유저(request.user)와 비교 후
        일치하면 해당 유저의 is_active 값을 False로 바꾼다.
        상태코드 200 : 탈퇴성공
        상태코드 400 : 비밀번호 틀림
        상태코드 401 : 만료토큰/로그인안함
        """
        user = request.user
        user = get_object_or_404(User, id=user.id)
        serializer = UserSignOutSerializer(user, request.data)
        if serializer.is_valid():
            user.is_active = False
            user.save()
            return Response({"message": "signout_success"}, status=status.HTTP_200_OK)
        return Response(serializer.errors, status=status.HTTP_400_BAD_REQUEST)

    def patch(self, request):
        """
        회원정보 변경을 위해 current_passoword를 입력받아 현재 로그인 중인 유저(request.user)와 비교 후
        일치하면 해당 유저의 정보(password...)를 수정한다.
        """
        user = get_object_or_404(User, id=request.user.id)
        serialized = UserEditSerializer(user, request.data, partial=True)
        if serialized.is_valid():
            serialized.save()
            return Response({"message": "변경성공"}, status=status.HTTP_200_OK)
        return Response(serialized.errors, status=status.HTTP_400_BAD_REQUEST)

    def get(self, request):
        """
        로그인한 유저 본인의 정보(이메일,아이디, 추후 추가될 수 있는 필드들)를 가져온다.
        """
        user = get_object_or_404(User, id=request.user.id)
        serialized = UserEditSerializer(user)
        return Response(serialized.data, status=status.HTTP_200_OK)


class MyTokenObtaionVeiw(TokenObtainPairView):
    """
    토큰 발급시 사용되는 view입니다.
    기본 제공되는 것을 상속하여 속성(serializer_class)을 다시 지정해 사용합니다.
    기본제공되는 시리얼라이저를 상속해 커스텀한 MyTokenObtainSerializer을 사용합니다.
    """

    serializer_class = MyTokenObtainSerializer


class ProfileView(APIView):
    """
    프로필 수정 및 조회를 위한 뷰
    """

    permission_classes = [IsMeOrReadOnly]

    def get(self, request, user_id):
        """
        프로필 조회
        username, email, image, bio, created_at, updated_at, articles
        탈퇴한 사용자는 조회할 수 없다.
        """
        profile = get_object_or_404(Profile, username=user_id)
        if not profile.username.is_active:
            return Response({"message": "탈퇴한 사용자입니다"}, status=status.HTTP_404_NOT_FOUND)
        else:
            serialized = ProfileSerializer(profile)
        response_data = {
            "profile_data": serialized.data,
            "articles": ArticleSerializer(
                profile.username.article_set.all(), many=True
            ).data,
        }
        return Response(response_data, status=status.HTTP_200_OK)

    def put(self, request, user_id):
        """
        프로필 수정
        bio와 image만 수정가능하다.
        """
        profile = get_object_or_404(Profile, username=user_id)
        self.check_object_permissions(request, profile)
        serialized = ProfileEditSerializer(profile, data=request.data, partial=True)
        if serialized.is_valid():
            serialized.save()
            return Response({"message": "edit success"}, status=status.HTTP_200_OK)


class FollowView(APIView):
    permission_classes = [permissions.IsAuthenticated]

    def post(self, request, user_id):
        the_user = get_object_or_404(User, id=user_id)
        if the_user == request.user:
            return Response("Can't self follow", status=status.HTTP_400_BAD_REQUEST)
        if the_user in request.user.followings.all():
            request.user.followings.remove(the_user)
            return Response("Unfollow", status=status.HTTP_200_OK)
        else:
            request.user.followings.add(the_user)
            return Response("Follow", status=status.HTTP_200_OK)<|MERGE_RESOLUTION|>--- conflicted
+++ resolved
@@ -13,11 +13,11 @@
 from user.permissions import SignOutAuthenticatedOnly, IsMeOrReadOnly
 from rest_framework.generics import get_object_or_404
 from user.models import User, Profile
-<<<<<<< HEAD
+
 from article.serializers import ArticleSerializer
-=======
+
 from django.db.models.query_utils import Q
->>>>>>> 3250bdc4
+
 
 
 # Create the_userr views here.
