from rest_framework import status, permissions
from rest_framework.decorators import APIView
from rest_framework.response import Response
from rest_framework import generics
from rest_framework.exceptions import NotFound
from article.models import Article
from article.serializers import ArticleSerializer, ArticleCreateSerializer
from article.permissions import IsOwnerOrReadOnly
from article.paginations import ArticlePagination
<<<<<<< HEAD
from django.db.models.query_utils import Q
=======
from user.serializers import UserSerializer
>>>>>>> fe939ce3


# Create your views here.


class ArticleView(generics.ListCreateAPIView):
    """
    APIview에서는 페이지네이션 기능을 사용할 수 없었습니다, 그렇기에 generics를 사용했습니다.
    ListCreateAPIView는 GET요청일 때 조회, POST요청일 때 새로운 데이터를 생성하는 역할을 합니다.
    def get의 역할을 ListCreateAPIView에서 지원하기에 따로 지정해 줄 필요가 없습니다.
    queryset을 통해 article의 내용을 가져옵니다.
    필요한 것을 명시해주면 간단히 get 요청을 구현할 수 있습니다.
    order_by를 이용하여 최신 게시글을 가장 먼저 출력합니다.
    """

    permission_classes = [permissions.IsAuthenticatedOrReadOnly]
    paginations_class = ArticlePagination
    serializer_class = ArticleSerializer
    queryset = Article.objects.all().order_by("-created_at")

    def post(self, request, *args, **kwargs):
        """
        토큰에서 유저 정보를 받을 수 있기 때문에 수정되었습니다.
        data 부분에는 게시글의 title,content를 받아 valid 작업을 받습니다.
        context에는 request요청을 한 유저의 정보를 받습니다. author_id를 저장하기 위해 사용되었습니다.
        serializer를 통해 검증된 정보를 만들어 return시켜줍니다.

        +)형태의 변화는 없지만 ListCreateAPIView를 사용했기에
        CreateAPIView를 오버라이딩 되었습니다.
        부모클래스를 상속하기에 *args, **kwargs를 추가하여 오류를 예방하고
        코드의 유연성을 높였습니다.
        """
        serializer = ArticleCreateSerializer(
            data=request.data, context={"request": request}
        )
        if serializer.is_valid():
            serializer.save()
            return Response(
                {"message": "작성완료"},
                status=status.HTTP_201_CREATED,
            )
        else:
            return Response(serializer.errors, status=status.HTTP_400_BAD_REQUEST)


class ArticleDetailView(APIView):
    """
    ArticleDetailView에서는 게시글 상세보기, 게시글 수정, 게시글 삭제를 수행합니다.
    premission으로 준 IsOwnerOrReadOnly은 요청자가 게시글의 작성자일 경우와 아닐 경우를 판단하여
    권한을 부여합니다, 기본적으로 읽기 권한만을 주어 게시글을 관리합니다.
    article_id를 이용하여 대상을 지정하여 여러 메서드를 통해 기능을 동작합니다.
    """

    permission_classes = [permissions.IsAuthenticatedOrReadOnly, IsOwnerOrReadOnly]

    def get(self, request, article_id):
        """
        get 방식으로 접근 시 제시한 article_id의 게시글을 보여줍니다.
        """
        article = Article.objects.get(id=article_id)
        serializer = ArticleSerializer(article)
        return Response(serializer.data, status=status.HTTP_200_OK)

    def put(self, request, article_id):
        """
        title, content를 받아 게시글을 수정합니다.
        IsOwnerOrReadOnly을 통해 권한을 부여합니다.
        알맞은 값을 넣으면 수정완료 메시지를 출력합니다, 그렇지 않을 경우 상태메시지 400을 출력합니다.
        """
        article = Article.objects.get(id=article_id)
        serializer = ArticleCreateSerializer(article, data=request.data)
        self.check_object_permissions(self.request, article)
        if serializer.is_valid():
            serializer.save()
            return Response({"message": "수정완료"}, status=status.HTTP_200_OK)
        else:
            return Response(serializer.errors, status=status.HTTP_400_BAD_REQUEST)

    def delete(self, request, article_id):
        """
        게시글을 삭제하는 기능을 합니다.
        게시글 작성자와 요청자를 비교하여 같다면 delete권한을 부여합니다.
        권한이 없을 경우 권한이 없습니다 메시지가 출력됩니다.
        삭제가 완료되면 삭제완료 메시지와 상태메시지 204가 출력됩니다.
        """
        article = Article.objects.get(id=article_id)
        self.check_object_permissions(self.request, article)
        article.delete()
        return Response({"message": "삭제완료"}, status=status.HTTP_204_NO_CONTENT)


<<<<<<< HEAD
class FeedView(APIView):
    permission_classes = [permissions.IsAuthenticated]

    def get(self, request):
        q = Q()
        if not len(request.user.followings.all()):
            return Response(
                {"message": "아직 아무도 구독하지 않았습니다."}, status=status.HTTP_200_OK
            )
        for user in request.user.followings.all():
            q.add(Q(user=user), q.OR)
        feeds = Article.objects.filter(q)
        serialized = ArticleSerializer(feeds, many=True)
        return Response(serialized.data, status=status.HTTP_200_OK)
=======
class LikeView(APIView):
    """
    LikeView에서는 게시글 좋아요 기능을 수행합니다.
    article_id를 이용하여 대상을 지정하여 POST 메서드를 통해 기능을 동작합니다.
    """

    permission_classes = [permissions.IsAuthenticated]

    def get_object(self, article_id):
        """
        article_id를 이용해서 게시글을 가져옵니다.
        작성한 게시글이 없다면 예외처리 됩니다.
        """
        try:
            return Article.objects.get(id=article_id)
        except Article.DoesNotExist:
            raise NotFound(detail="작성한 글이 없습니다.", code=status.HTTP_404_NOT_FOUND)

    def get(self, request, article_id):
        """
        get 방식으로 접근 시 제시한 article_id의 게시글의 좋아요 상태를 보여줍니다.
        """
        article = self.get_object(article_id)
        likes = article.likes.all()
        users = [like.user for like in likes]
        serializer = UserSerializer(users, many=True)
        return Response(serializer.data, status=status.HTTP_200_OK)

    def post(self, request, article_id):
        """
        article_id에 해당하는 게시글을 가져오고, 해당 게시글의 likes 필드에 현재 요청한 유저가 이미 좋아요를 눌렀는지 확인합니다.
        만약 좋아요를 눌렀다면 likes 필드에서 해당 유저를 삭제하고, 좋아요를 누르지 않았다면 likes 필드에 해당 유저를 추가합니다.
        그리고 해당 동작에 대한 메시지와 함께 적절한 HTTP 응답 상태 코드를 반환합니다.
        """
        article = self.get_object(article_id)
        if request.user in article.likes.all():
            article.likes.remove(request.user)
            return Response({"message": "unlike했습니다."}, status=status.HTTP_200_OK)
        else:
            article.likes.add(request.user)
            return Response({"message": "like했습니다."}, status=status.HTTP_200_OK)
>>>>>>> fe939ce3
<|MERGE_RESOLUTION|>--- conflicted
+++ resolved
@@ -7,11 +7,11 @@
 from article.serializers import ArticleSerializer, ArticleCreateSerializer
 from article.permissions import IsOwnerOrReadOnly
 from article.paginations import ArticlePagination
-<<<<<<< HEAD
+
 from django.db.models.query_utils import Q
-=======
+
 from user.serializers import UserSerializer
->>>>>>> fe939ce3
+
 
 
 # Create your views here.
@@ -103,7 +103,7 @@
         return Response({"message": "삭제완료"}, status=status.HTTP_204_NO_CONTENT)
 
 
-<<<<<<< HEAD
+
 class FeedView(APIView):
     permission_classes = [permissions.IsAuthenticated]
 
@@ -118,7 +118,7 @@
         feeds = Article.objects.filter(q)
         serialized = ArticleSerializer(feeds, many=True)
         return Response(serialized.data, status=status.HTTP_200_OK)
-=======
+
 class LikeView(APIView):
     """
     LikeView에서는 게시글 좋아요 기능을 수행합니다.
@@ -160,4 +160,3 @@
         else:
             article.likes.add(request.user)
             return Response({"message": "like했습니다."}, status=status.HTTP_200_OK)
->>>>>>> fe939ce3
