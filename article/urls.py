--- conflicted
+++ resolved
@@ -2,20 +2,14 @@
 from article import views
 
 urlpatterns = [
-<<<<<<< HEAD
-   path("", views.ArticleView.as_view(), name="article_view"),
-   path("<int:article_id>/",views.ArticleDetailView.as_view(),name="article_detail_view"),
-   path("<int:article_id>/comment/",views.CommentView.as_view(),name="comment_view"),
-   path("<int:article_id>/comment/<int:comment_id>/", views.CommentDetailView.as_view(),name="article_comment_detail_view"),
-]
- 
-=======
+    
     path("", views.ArticleView.as_view(), name="article_view"),
     path(
         "<int:article_id>/",
         views.ArticleDetailView.as_view(),
         name="article_detail_view",
     ),
+ 
     path("feed/", views.FeedView.as_view(), name="feed"),
     path("<int:article_id>/like/", views.LikeView.as_view(), name="like_view"),
     path(
@@ -26,5 +20,7 @@
         views.BookmarkListView.as_view(),
         name="bookmark_list_view",
     ),
+    path("<int:article_id>/comment/",views.CommentView.as_view(),name="comment_view"),
+    path("<int:article_id>/comment/<int:comment_id>/", views.CommentDetailView.as_view(),name="article_comment_detail_view"),
 ]
->>>>>>> 691f9344
+ 