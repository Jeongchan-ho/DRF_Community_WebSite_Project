from django.db import models
from user.models import User

# Create your models here.


class Article(models.Model):
    """
    Article 모델입니다,
    author 필드는 User모델을 참조합니다, on_delete를 CASCADE로 변경하였습니다, user부분에서 user삭제를 비활성화로 처리하기에
    유저가 작성한 게시글은 남게 됩니다. 그렇기에 db에서 유저 정보가 삭제되는 상황에서 함께 삭제되도록 변경하였습니다.
    title(게시글제목),content(게시글내용),created_at(게시글생성일),updated_at(게시글수정일), likes (좋아요)
    필드로 구성되어있습니다.
    """

    author = models.ForeignKey(User, on_delete=models.CASCADE)
    title = models.CharField(max_length=30)
    content = models.TextField()
    created_at = models.DateTimeField(auto_now_add=True)
    updated_at = models.DateTimeField(auto_now=True)
<<<<<<< HEAD
    
=======
    likes = models.ManyToManyField(User, related_name="like_articles")
    bookmarks = models.ManyToManyField(User, related_name="bookmarked_articles")
>>>>>>> 691f9344

      
    def __str__(self):
        return str(self.title)
    
class Comment(models.Model):
    author = models.ForeignKey(User, on_delete=models.CASCADE)
    article = models.ForeignKey(Article, on_delete=models.CASCADE, related_name="comment_set")
    content = models.TextField(max_length=50)
    created_at = models.DateTimeField(auto_now_add=True)
    updated_at = models.DateTimeField(auto_now=True)
    
 
    def __str__(self):
       return str(self.content)
#def()파이썬에서 함수 또는 메소드를 정의하기 위해 사용디는 키워드
#'return self.comment'는 'self.comment' 값을 문자열로 변환하고
#변환된 문자열을 변환하는 구몬     

    


<|MERGE_RESOLUTION|>--- conflicted
+++ resolved
@@ -18,12 +18,12 @@
     content = models.TextField()
     created_at = models.DateTimeField(auto_now_add=True)
     updated_at = models.DateTimeField(auto_now=True)
-<<<<<<< HEAD
+
     
-=======
+
     likes = models.ManyToManyField(User, related_name="like_articles")
     bookmarks = models.ManyToManyField(User, related_name="bookmarked_articles")
->>>>>>> 691f9344
+
 
       
     def __str__(self):
